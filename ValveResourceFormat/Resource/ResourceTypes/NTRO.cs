﻿using System;
using System.CodeDom.Compiler;
using System.IO;
using System.Linq;
using System.Text;
using ValveResourceFormat.Blocks;

namespace ValveResourceFormat.ResourceTypes
{
    public class NTRO : ResourceData
    {
        private BinaryReader Reader;
        private Resource Resource;
        private IndentedTextWriter Writer;
        public NTROSerialization.NTROStruct Output { get; private set; }

        public override void Read(BinaryReader reader, Resource resource)
        {
            Reader = reader;
            Resource = resource;

            foreach (var refStruct in resource.IntrospectionManifest.ReferencedStructs)
            {
                Output = ReadStructure(refStruct, this.Offset);

<<<<<<< HEAD
                foreach (var refStruct in resource.IntrospectionManifest.ReferencedStructs)
                {
                    ReadStructure(refStruct, Offset);

                    break;
                }

                Output = output.ToString();
=======
                break;
>>>>>>> 493e86c7
            }
        }

        private NTROSerialization.NTROStruct ReadStructure(ResourceIntrospectionManifest.ResourceDiskStruct refStruct, long startingOffset)
        {
<<<<<<< HEAD
            Writer.WriteLine(refStruct.Name);
            Writer.WriteLine("{");
            Writer.Indent++;
=======
            NTROSerialization.NTROStruct structEntry = new NTROSerialization.NTROStruct(refStruct.Name);
>>>>>>> 493e86c7

            foreach (var field in refStruct.FieldIntrospection)
            {
                Reader.BaseStream.Position = startingOffset + field.OnDiskOffset;

                ReadFieldIntrospection(field, ref structEntry);
            }

            if (refStruct.BaseStructId != 0)
            {
                var previousOffset = Reader.BaseStream.Position;

                var newStruct = Resource.IntrospectionManifest.ReferencedStructs.First(x => x.Id == refStruct.BaseStructId);

                // Valve doesn't print this struct's type, so we can't just call ReadStructure *sigh*
                foreach (var field in newStruct.FieldIntrospection)
                {
                    Reader.BaseStream.Position = startingOffset + field.OnDiskOffset;

                    ReadFieldIntrospection(field, ref structEntry);
                }

                Reader.BaseStream.Position = previousOffset;
            }
            return structEntry;
        }

        private void ReadFieldIntrospection(ResourceIntrospectionManifest.ResourceDiskStruct.Field field, ref NTROSerialization.NTROStruct structEntry)
        {
            uint count = (uint)field.Count;
            bool multiple = false; // TODO: get rid of this
            bool pointer = false; // TODO: get rid of this

            if (count == 0)
            {
                count = 1;
            }

            long prevOffset = 0;

            if (field.Indirections.Count > 0)
            {
                // TODO
                if (field.Indirections.Count > 1)
                {
                    throw new NotImplementedException("More than one indirection, not yet handled.");
                }

                // TODO
                if (field.Count > 0)
                {
                    throw new NotImplementedException("Indirection.Count > 0 && field.Count > 0");
                }

                var indirection = field.Indirections[0]; // TODO: depth needs fixing?

                var offset = Reader.ReadUInt32();

                if (indirection == 0x03)
                {
                    pointer = true;

                    if (offset == 0)
                    {
                        structEntry.Add(field.FieldName, new NTROSerialization.NTROValue<byte?>(field.Type, (byte?)null, true)); //being byte shouldn't matter

                        return;
                    }

                    prevOffset = Reader.BaseStream.Position;

                    Reader.BaseStream.Position += offset - 4;
                }
                else if (indirection == 0x04)
                {
                    count = Reader.ReadUInt32();

                    prevOffset = Reader.BaseStream.Position;

                    if (count > 0)
                    {
                        multiple = true;

                        Reader.BaseStream.Position += offset - 8;
                    }
                }
                else
                {
                    throw new NotImplementedException(string.Format("Unknown indirection. ({0})", indirection));
                }
            }

            //if (pointer)
            //{
            //    Writer.Write("{0} {1}* = (ptr) ->", ValveDataType(field.Type), field.FieldName);
            //}
            if (field.Count > 0 || field.Indirections.Count > 0)
            {

                NTROSerialization.NTROArray ntroValues = new NTROSerialization.NTROArray(field.Type, (int)count, pointer, field.Indirections.Count > 0);
                for (var i = 0; i < count; i++)
                {
                    ntroValues[i] = ReadField(field, multiple, pointer);
                }
                structEntry.Add(field.FieldName, ntroValues);
            }
            else
            {
                for (var i = 0; i < count; i++)
                {
                    structEntry.Add(field.FieldName, ReadField(field, multiple, pointer));
                }
            }

            if (prevOffset > 0)
            {
                Reader.BaseStream.Position = prevOffset;
            }
        }

        private NTROSerialization.NTROValue ReadField(ResourceIntrospectionManifest.ResourceDiskStruct.Field field, bool multiple, bool pointer)
        {
            switch (field.Type)
            {
                case DataType.Struct:
                    var newStruct = Resource.IntrospectionManifest.ReferencedStructs.First(x => x.Id == field.TypeData);
                    return new NTROSerialization.NTROValue<NTROSerialization.NTROStruct>(field.Type, ReadStructure(newStruct, Reader.BaseStream.Position), pointer);

                case DataType.Enum:
                    // TODO: Lookup in ReferencedEnums
                    return new NTROSerialization.NTROValue<UInt32>(field.Type, Reader.ReadUInt32(), pointer);

                case DataType.SByte:
                    return new NTROSerialization.NTROValue<SByte>(field.Type, Reader.ReadSByte(), pointer);

<<<<<<< HEAD
                case DataType.Byte: // TODO: Valve print it as hex, why?
                    // TODO: if there are more than one uint8's, valve prints them without 0x, and on a single line
                    if (multiple)
                    {
                        Writer.WriteLine("{0:X2}", Reader.ReadByte());
                    }
                    else
                    {
                        Writer.WriteLine("0x{0:X2}", Reader.ReadByte());
                    }

                    break;
=======
                case DataType.Byte:
                    return new NTROSerialization.NTROValue<Byte>(field.Type, Reader.ReadByte(), pointer);
>>>>>>> 493e86c7

                case DataType.Boolean:
                    return new NTROSerialization.NTROValue<Boolean>(field.Type, (Reader.ReadByte() == 1 ? true : false), pointer);

                case DataType.Int16:
                    return new NTROSerialization.NTROValue<Int16>(field.Type, Reader.ReadInt16(), pointer);

                case DataType.UInt16:
                    return new NTROSerialization.NTROValue<UInt16>(field.Type, Reader.ReadUInt16(), pointer);

                case DataType.Int32:
                    return new NTROSerialization.NTROValue<Int32>(field.Type, Reader.ReadInt32(), pointer);

                case DataType.UInt32:
                    return new NTROSerialization.NTROValue<UInt32>(field.Type, Reader.ReadUInt32(), pointer);

                case DataType.Float:
                    return new NTROSerialization.NTROValue<Single>(field.Type, Reader.ReadSingle(), pointer);

                case DataType.Int64:
                    return new NTROSerialization.NTROValue<Int64>(field.Type, Reader.ReadInt64(), pointer);

                case DataType.ExternalReference: //Handled elsewhere
                case DataType.UInt64:
                    return new NTROSerialization.NTROValue<UInt64>(field.Type, Reader.ReadUInt64(), pointer);

                case DataType.Vector:
<<<<<<< HEAD
                    var vector3 = new[]
                    {
=======
                    var vector3 = new NTROSerialization.Vector3(
>>>>>>> 493e86c7
                        Reader.ReadSingle(),
                        Reader.ReadSingle(),
                        Reader.ReadSingle()
                    );
                    return new NTROSerialization.NTROValue<NTROSerialization.Vector3>(field.Type, vector3, pointer);

                case DataType.Quaternion:
                case DataType.Color:
                case DataType.Fltx4:
                case DataType.Vector4D:
<<<<<<< HEAD
                    var vector4 = new[]
                    {
=======
                    var vector4 = new NTROSerialization.Vector4(
>>>>>>> 493e86c7
                        Reader.ReadSingle(),
                        Reader.ReadSingle(),
                        Reader.ReadSingle(),
                        Reader.ReadSingle()
                    );
                    return new NTROSerialization.NTROValue<NTROSerialization.Vector4>(field.Type, vector4, pointer);

                case DataType.String4:
                case DataType.String:
                    return new NTROSerialization.NTROValue<String>(field.Type, Reader.ReadOffsetString(Encoding.UTF8), pointer);

                case DataType.Matrix3x4:
                case DataType.Matrix3x4a:
<<<<<<< HEAD
                    var matrix3x4a = new[]
                    {
                        Reader.ReadSingle(),
                        Reader.ReadSingle(),
                        Reader.ReadSingle(),
                        Reader.ReadSingle(),

                        Reader.ReadSingle(),
                        Reader.ReadSingle(),
                        Reader.ReadSingle(),
                        Reader.ReadSingle(),

                        Reader.ReadSingle(),
                        Reader.ReadSingle(),
                        Reader.ReadSingle(),
                        Reader.ReadSingle()
                    };

                    Writer.WriteLine();
                    Writer.WriteLine("{0:F4} {1:F4} {2:F4} {3:F4}", matrix3x4a[0], matrix3x4a[1], matrix3x4a[2], matrix3x4a[3]);
                    Writer.WriteLine("{0:F4} {1:F4} {2:F4} {3:F4}", matrix3x4a[4], matrix3x4a[5], matrix3x4a[6], matrix3x4a[7]);
                    Writer.WriteLine("{0:F4} {1:F4} {2:F4} {3:F4}", matrix3x4a[8], matrix3x4a[9], matrix3x4a[10], matrix3x4a[11]);

                    break;

                case DataType.CTransform:
                    var transform = new[]
                    {
                        Reader.ReadSingle(),
                        Reader.ReadSingle(),
                        Reader.ReadSingle(),
                        Reader.ReadSingle(),
                        Reader.ReadSingle(),
                        Reader.ReadSingle(),
                        Reader.ReadSingle(),
                        Reader.ReadSingle() // TODO: unused?
                    };

                    // http://stackoverflow.com/a/15085178/2200891
                    Writer.WriteLine("q={{{0:F}, {1:F}, {2:F}; w={3}}} p={{{4:F}, {5:F}, {6}}}", transform[4], transform[5], transform[6], transform[7].ToString("F"), transform[0], transform[1], transform[2].ToString("F"));
=======
                    var matrix3x4a = new NTROSerialization.Matrix3x4(
                        Reader.ReadSingle(), Reader.ReadSingle(), Reader.ReadSingle(), Reader.ReadSingle(),
                        Reader.ReadSingle(), Reader.ReadSingle(), Reader.ReadSingle(), Reader.ReadSingle(),
                        Reader.ReadSingle(), Reader.ReadSingle(), Reader.ReadSingle(), Reader.ReadSingle()
                     );

                    return new NTROSerialization.NTROValue<NTROSerialization.Matrix3x4>(field.Type, matrix3x4a, pointer);

                case DataType.CTransform:
                    var transform = new NTROSerialization.CTransform(
                        Reader.ReadSingle(), Reader.ReadSingle(), Reader.ReadSingle(), Reader.ReadSingle(),
                        Reader.ReadSingle(), Reader.ReadSingle(), Reader.ReadSingle(), Reader.ReadSingle()
                     );
>>>>>>> 493e86c7

                    return new NTROSerialization.NTROValue<NTROSerialization.CTransform>(field.Type, transform, pointer);

                default:
                    throw new NotImplementedException(string.Format("Unknown data type: {0}", field.Type));
            }
        }

        public override string ToString()
        {
            return Output.ToString() ?? "Nope.";
        }
    }
}<|MERGE_RESOLUTION|>--- conflicted
+++ resolved
@@ -23,30 +23,13 @@
             {
                 Output = ReadStructure(refStruct, this.Offset);
 
-<<<<<<< HEAD
-                foreach (var refStruct in resource.IntrospectionManifest.ReferencedStructs)
-                {
-                    ReadStructure(refStruct, Offset);
-
-                    break;
-                }
-
-                Output = output.ToString();
-=======
                 break;
->>>>>>> 493e86c7
             }
         }
 
         private NTROSerialization.NTROStruct ReadStructure(ResourceIntrospectionManifest.ResourceDiskStruct refStruct, long startingOffset)
         {
-<<<<<<< HEAD
-            Writer.WriteLine(refStruct.Name);
-            Writer.WriteLine("{");
-            Writer.Indent++;
-=======
             NTROSerialization.NTROStruct structEntry = new NTROSerialization.NTROStruct(refStruct.Name);
->>>>>>> 493e86c7
 
             foreach (var field in refStruct.FieldIntrospection)
             {
@@ -182,23 +165,8 @@
                 case DataType.SByte:
                     return new NTROSerialization.NTROValue<SByte>(field.Type, Reader.ReadSByte(), pointer);
 
-<<<<<<< HEAD
-                case DataType.Byte: // TODO: Valve print it as hex, why?
-                    // TODO: if there are more than one uint8's, valve prints them without 0x, and on a single line
-                    if (multiple)
-                    {
-                        Writer.WriteLine("{0:X2}", Reader.ReadByte());
-                    }
-                    else
-                    {
-                        Writer.WriteLine("0x{0:X2}", Reader.ReadByte());
-                    }
-
-                    break;
-=======
                 case DataType.Byte:
                     return new NTROSerialization.NTROValue<Byte>(field.Type, Reader.ReadByte(), pointer);
->>>>>>> 493e86c7
 
                 case DataType.Boolean:
                     return new NTROSerialization.NTROValue<Boolean>(field.Type, (Reader.ReadByte() == 1 ? true : false), pointer);
@@ -226,12 +194,7 @@
                     return new NTROSerialization.NTROValue<UInt64>(field.Type, Reader.ReadUInt64(), pointer);
 
                 case DataType.Vector:
-<<<<<<< HEAD
-                    var vector3 = new[]
-                    {
-=======
                     var vector3 = new NTROSerialization.Vector3(
->>>>>>> 493e86c7
                         Reader.ReadSingle(),
                         Reader.ReadSingle(),
                         Reader.ReadSingle()
@@ -242,12 +205,7 @@
                 case DataType.Color:
                 case DataType.Fltx4:
                 case DataType.Vector4D:
-<<<<<<< HEAD
-                    var vector4 = new[]
-                    {
-=======
                     var vector4 = new NTROSerialization.Vector4(
->>>>>>> 493e86c7
                         Reader.ReadSingle(),
                         Reader.ReadSingle(),
                         Reader.ReadSingle(),
@@ -261,48 +219,6 @@
 
                 case DataType.Matrix3x4:
                 case DataType.Matrix3x4a:
-<<<<<<< HEAD
-                    var matrix3x4a = new[]
-                    {
-                        Reader.ReadSingle(),
-                        Reader.ReadSingle(),
-                        Reader.ReadSingle(),
-                        Reader.ReadSingle(),
-
-                        Reader.ReadSingle(),
-                        Reader.ReadSingle(),
-                        Reader.ReadSingle(),
-                        Reader.ReadSingle(),
-
-                        Reader.ReadSingle(),
-                        Reader.ReadSingle(),
-                        Reader.ReadSingle(),
-                        Reader.ReadSingle()
-                    };
-
-                    Writer.WriteLine();
-                    Writer.WriteLine("{0:F4} {1:F4} {2:F4} {3:F4}", matrix3x4a[0], matrix3x4a[1], matrix3x4a[2], matrix3x4a[3]);
-                    Writer.WriteLine("{0:F4} {1:F4} {2:F4} {3:F4}", matrix3x4a[4], matrix3x4a[5], matrix3x4a[6], matrix3x4a[7]);
-                    Writer.WriteLine("{0:F4} {1:F4} {2:F4} {3:F4}", matrix3x4a[8], matrix3x4a[9], matrix3x4a[10], matrix3x4a[11]);
-
-                    break;
-
-                case DataType.CTransform:
-                    var transform = new[]
-                    {
-                        Reader.ReadSingle(),
-                        Reader.ReadSingle(),
-                        Reader.ReadSingle(),
-                        Reader.ReadSingle(),
-                        Reader.ReadSingle(),
-                        Reader.ReadSingle(),
-                        Reader.ReadSingle(),
-                        Reader.ReadSingle() // TODO: unused?
-                    };
-
-                    // http://stackoverflow.com/a/15085178/2200891
-                    Writer.WriteLine("q={{{0:F}, {1:F}, {2:F}; w={3}}} p={{{4:F}, {5:F}, {6}}}", transform[4], transform[5], transform[6], transform[7].ToString("F"), transform[0], transform[1], transform[2].ToString("F"));
-=======
                     var matrix3x4a = new NTROSerialization.Matrix3x4(
                         Reader.ReadSingle(), Reader.ReadSingle(), Reader.ReadSingle(), Reader.ReadSingle(),
                         Reader.ReadSingle(), Reader.ReadSingle(), Reader.ReadSingle(), Reader.ReadSingle(),
@@ -316,7 +232,6 @@
                         Reader.ReadSingle(), Reader.ReadSingle(), Reader.ReadSingle(), Reader.ReadSingle(),
                         Reader.ReadSingle(), Reader.ReadSingle(), Reader.ReadSingle(), Reader.ReadSingle()
                      );
->>>>>>> 493e86c7
 
                     return new NTROSerialization.NTROValue<NTROSerialization.CTransform>(field.Type, transform, pointer);
 

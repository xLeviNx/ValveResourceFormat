--- conflicted
+++ resolved
@@ -802,7 +802,6 @@
                 rootNode.AddProperty("anim_graph_name", MakeValue(keyvalues.GetProperty<string>("anim_graph_resource")));
             }
 
-<<<<<<< HEAD
             if (keyvalues.ContainsKey("BoneConstraintList"))
             {
                 var boneConstraintListData = keyvalues.GetArray("BoneConstraintList");
@@ -810,9 +809,6 @@
                 root.Children.AddProperty(null, MakeValue(boneConstraintList));
             }
 
-            var genericDataClasses = new string[] { "prop_data", "character_arm_config", };
-            var genericDataClassesList = new string[] { "ao_proxy_capsule", };
-=======
             var genericDataClasses = new string[] {
                 "prop_data",
                 "character_arm_config",
@@ -851,7 +847,6 @@
                 ("patch_camera_preset_list", "patch_camera_preset"),
                 ("bodygroup_preset_list", "bodygroup_preset"),
             };
->>>>>>> 76c6add2
 
             foreach (var genericDataClass in genericDataClasses)
             {
